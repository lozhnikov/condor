--- conflicted
+++ resolved
@@ -296,13 +296,9 @@
                 log(logger.error,"No valid particles initialized.")
                 sys.exit(0)
 
-<<<<<<< HEAD
-=======
             if save_qmap:
                 D_particle["qmap"] = qmap
 
-                
->>>>>>> 0a5e3452
             F_singles.append(F)
 
         F_tot = numpy.zeros_like(F)
